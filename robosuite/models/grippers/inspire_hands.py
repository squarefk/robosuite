"""
Dexterous hands for GR1 robot.
"""
import numpy as np

from robosuite.models.grippers.gripper_model import GripperModel
from robosuite.utils.mjcf_utils import xml_path_completion


class InspireLeftHand(GripperModel):
    """
    Dexterous left hand of GR1 robot

    Args:
        idn (int or str): Number or some other unique identification string for this gripper instance
    """

    def __init__(self, idn=0):
        super().__init__(xml_path_completion("grippers/inspire_left_hand.xml"), idn=idn)

    def format_action(self, action):
        # act like the <equality> tag in the xml
        # the tag is not working properly, so manually copy the value for finger joints
        return action[[0, 1, 1, 1, 2, 2, 3, 3, 4, 4, 5, 5]]

    @property
    def init_qpos(self):
        return np.array([0.0] * 12)

    @property
    def speed(self):
        return 0.15

    @property
    def dof(self):
        return 6
    
    @property
    def _important_geoms(self):
        return {
            "left_finger": ["l_thumb_proximal_col", 
                            "l_thumb_proximal_2_col", 
                            "l_thumb_middle_col", 
                            "l_thumb_distal_col"],
            "right_finger": ["l_index_proximal_col", "l_index_distal_col",
                             "l_middle_proximal_col", "l_middle_distal_col",
                             "l_ring_proximal_col", "l_ring_distal_col",
                             "l_pinky_proximal_col", "l_pinky_distal_col"],
            "left_fingerpad": ["l_thumb_proximal_col", 
                            "l_thumb_proximal_2_col", 
                            "l_thumb_middle_col", 
                            "l_thumb_distal_col"],
            "right_fingerpad": ["l_index_proximal_col", "l_index_distal_col",
                             "l_middle_proximal_col", "l_middle_distal_col",
                             "l_ring_proximal_col", "l_ring_distal_col",
                             "l_pinky_proximal_col", "l_pinky_distal_col"],
        }

class InspireRightHand(GripperModel):
    """
    Dexterous right hand of GR1 robot

    Args:
        idn (int or str): Number or some other unique identification string for this gripper instance
    """

    def __init__(self, idn=0):
        super().__init__(xml_path_completion("grippers/inspire_right_hand_equality.xml"), idn=idn)

    def format_action(self, action):
        # act like the <equality> tag in the xml
        # the tag is not working properly, so manually copy the value for finger joints
<<<<<<< HEAD
        # return action[[0, 1, 1, 1, 2, 2, 3, 3, 4, 4, 5, 5]]
        return action
=======
        return action[[0, 1, 1, 1, 2, 2, 3, 3, 4, 4, 5, 5]]
>>>>>>> f719539f

    @property
    def init_qpos(self):
        return np.array([0.0] * 12)

    @property
    def speed(self):
        return 0.15

    @property
    def dof(self):
        return 6
    
    @property
    def _important_geoms(self):
        return {
            "left_finger": ["r_thumb_proximal_col", 
                            "r_thumb_proximal_2_col", 
                            "r_thumb_middle_col", 
                            "r_thumb_distal_col"],
            "right_finger": ["r_index_proximal_col", "r_index_distal_col",
                             "r_middle_proximal_col", "r_middle_distal_col",
                             "r_ring_proximal_col", "r_ring_distal_col",
                             "r_pinky_proximal_col", "r_pinky_distal_col"],
            "left_fingerpad": ["r_thumb_proximal_col", 
                            "r_thumb_proximal_2_col", 
                            "r_thumb_middle_col", 
                            "r_thumb_distal_col"],
            "right_fingerpad": ["r_index_proximal_col", "r_index_distal_col",
                             "r_middle_proximal_col", "r_middle_distal_col",
                             "r_ring_proximal_col", "r_ring_distal_col",
                             "r_pinky_proximal_col", "r_pinky_distal_col"],
        }<|MERGE_RESOLUTION|>--- conflicted
+++ resolved
@@ -19,6 +19,8 @@
         super().__init__(xml_path_completion("grippers/inspire_left_hand.xml"), idn=idn)
 
     def format_action(self, action):
+        # act like the <equality> tag in the xml
+        # the tag is not working properly, so manually copy the value for finger joints
         # act like the <equality> tag in the xml
         # the tag is not working properly, so manually copy the value for finger joints
         return action[[0, 1, 1, 1, 2, 2, 3, 3, 4, 4, 5, 5]]
@@ -70,12 +72,8 @@
     def format_action(self, action):
         # act like the <equality> tag in the xml
         # the tag is not working properly, so manually copy the value for finger joints
-<<<<<<< HEAD
         # return action[[0, 1, 1, 1, 2, 2, 3, 3, 4, 4, 5, 5]]
         return action
-=======
-        return action[[0, 1, 1, 1, 2, 2, 3, 3, 4, 4, 5, 5]]
->>>>>>> f719539f
 
     @property
     def init_qpos(self):
